from setuptools import find_packages, setup

setup(name='pylift',
<<<<<<< HEAD
      version='0.0.2',
=======
      version='0.1.0',
>>>>>>> 5afc9088
      description='Python implementation of uplift modeling.',
      author='Robert Yi, Will Frost',
      author_email='robert@ryi.me',
      url='https://github.com/wayfair/pylift',
      install_requires=[
            'numpy',
            'matplotlib',
            'scikit-learn',
            'scipy',
            'seaborn',
            'xgboost'
          ],
      packages=find_packages(),
      zip_safe=False)<|MERGE_RESOLUTION|>--- conflicted
+++ resolved
@@ -1,11 +1,7 @@
 from setuptools import find_packages, setup
 
 setup(name='pylift',
-<<<<<<< HEAD
-      version='0.0.2',
-=======
       version='0.1.0',
->>>>>>> 5afc9088
       description='Python implementation of uplift modeling.',
       author='Robert Yi, Will Frost',
       author_email='robert@ryi.me',
